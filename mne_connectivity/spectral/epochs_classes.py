# Authors: Martin Luessi <mluessi@nmr.mgh.harvard.edu>
#          Denis A. Engemann <denis.engemann@gmail.com>
#          Adam Li <adam2392@gmail.com>
#          Thomas Samuel Binns <thomas-samuel.binns@charite.de>
#
# License: BSD (3-clause)

import numpy as np
from scipy import linalg as spla


########################################################################
# Various connectivity estimators


class _AbstractConEstBase(object):
    """ABC for connectivity estimators."""

    def start_epoch(self):
        raise NotImplementedError('start_epoch method not implemented')

    def accumulate(self, con_idx, csd_xy):
        raise NotImplementedError('accumulate method not implemented')

    def combine(self, other):
        raise NotImplementedError('combine method not implemented')

    def compute_con(self, con_idx, n_epochs):
        raise NotImplementedError('compute_con method not implemented')


class _EpochMeanConEstBase(_AbstractConEstBase):
    """Base class for methods that estimate connectivity as mean epoch-wise."""

    def __init__(self, n_cons, n_freqs, n_times):
        self.n_cons = n_cons
        self.n_freqs = n_freqs
        self.n_times = n_times

        if n_times == 0:
            self.csd_shape = (n_cons, n_freqs)
        else:
            self.csd_shape = (n_cons, n_freqs, n_times)

        self.con_scores = None

    def start_epoch(self):  # noqa: D401
        """Called at the start of each epoch."""
        pass  # for this type of con. method we don't do anything

    def combine(self, other):
        """Include con. accumated for some epochs in this estimate."""
        self._acc += other._acc


class _EpochMeanMultivarConEstBase(_AbstractConEstBase):
    """Base class for methods that estimate connectivity as mean epoch-wise."""

    def __init__(self, n_signals, n_cons, n_freqs, n_times):
        self.n_signals = n_signals
        self.n_cons = n_cons
        self.n_freqs = n_freqs
        self.n_times = n_times

        if n_times == 0:
            self.csd_shape = (n_signals**2, n_freqs)
            self.con_scores = np.zeros((n_cons, n_freqs, 1))
        else:
            self.csd_shape = (n_signals**2, n_freqs, n_times)
            self.con_scores = np.zeros((n_cons, n_freqs, n_times))
        
        # allocate space for accumulation of CSD
        self._acc = np.zeros(self.csd_shape, dtype=np.complex128)

    def start_epoch(self):  # noqa: D401
        """Called at the start of each epoch."""
        pass  # for this type of con. method we don't do anything

    def combine(self, other):
        """Include con. accumated for some epochs in this estimate."""
        self._acc += other._acc

    def accumulate(self, con_idx, csd_xy):
        """Accumulate CSD for some connections."""
        self._acc[con_idx] += csd_xy

    def reshape_csd(self):
        """Reshapes CSD into a matrix of times x freqs x signals x signals."""
        if self.n_times == 0:
            return (
                np.reshape(self._acc, (self.n_signals, self.n_signals,
                self.n_freqs, 1)).transpose(3, 2, 0, 1)
            )
        return (
            np.reshape(self._acc, (self.n_signals, self.n_signals, self.n_freqs,
            self.n_times)).transpose(3, 2, 0, 1)
        )

    def reshape_con_scores(self):
        """Removes the time dimension from con. scores, if necessary."""
        if self.n_times == 0:
            self.con_scores = self.con_scores[:,:,0]


class _CohEstBase(_EpochMeanConEstBase):
    """Base Estimator for Coherence, Coherency, Imag. Coherence."""

    def __init__(self, n_cons, n_freqs, n_times):
        super(_CohEstBase, self).__init__(n_cons, n_freqs, n_times)

        # allocate space for accumulation of CSD
        self._acc = np.zeros(self.csd_shape, dtype=np.complex128)

    def accumulate(self, con_idx, csd_xy):
        """Accumulate CSD for some connections."""
        self._acc[con_idx] += csd_xy

class _MultivarCohEstBase(_EpochMeanMultivarConEstBase):
    """Base Estimator for coherence-based multivariate methods."""

    def cross_spectra_svd(
        self, csd, n_seeds, n_seed_components, n_target_components
    ):
        """Performs dimensionality reduction on a cross-spectral density using
        singular value decomposition (SVD)."""
        n_times = csd.shape[0]
        n_targets = csd.shape[2]-n_seeds
        C_aa = csd[:, :, :n_seeds, :n_seeds]
        C_ab = csd[:, :, :n_seeds, n_seeds:]
        C_bb = csd[:, :, n_seeds:, n_seeds:]
        C_ba = csd[:, :, n_seeds:, :n_seeds]

        # Eq. 32
        if n_seed_components is not None:
            U_aa = np.linalg.svd(np.real(C_aa), full_matrices=False)[0]
            U_bar_aa = U_aa[:, :, :, :n_seed_components]
        else:
            U_bar_aa = np.broadcast_to(np.identity(n_seeds), (n_times, self.n_freqs)+(n_seeds, n_seeds))
        if n_target_components is not None:
            U_bb = np.linalg.svd(np.real(C_bb), full_matrices=False)[0]
            U_bar_bb = U_bb[:, :, :, :n_target_components]
        else:
            U_bar_bb = np.broadcast_to(np.identity(n_targets), (n_times, self.n_freqs)+(n_targets, n_targets))

        # Eq. 33
        C_bar_aa = np.matmul(U_bar_aa.transpose(0, 1, 3, 2), np.matmul(C_aa, U_bar_aa))
        C_bar_ab = np.matmul(U_bar_aa.transpose(0, 1, 3, 2), np.matmul(C_ab, U_bar_bb))
        C_bar_bb = np.matmul(U_bar_bb.transpose(0, 1, 3, 2), np.matmul(C_bb, U_bar_bb))
        C_bar_ba = np.matmul(U_bar_bb.transpose(0, 1, 3, 2), np.matmul(C_ba, U_bar_aa))
        C_bar = np.append(
            np.append(C_bar_aa, C_bar_ab, axis=3), np.append(C_bar_ba, C_bar_bb, axis=3), axis=2
        )

        return C_bar, U_bar_aa, U_bar_bb

    def compute_e(self, csd, n_seeds):
        """Computes E as the imaginary part of the transformed cross-spectra D
        derived from the original cross-spectra "csd" between the seed and target
        signals."""
        # Equation 3
        n_times = csd.shape[0]
        n_freqs = csd.shape[1]
        T = np.zeros(csd.shape)
        # No clear way to do this without list comprehension (function only accepts square matrices)
        # Could be a good place for parallelisation
        # real(C_aa)^-1/2
        T[:, :, :n_seeds, :n_seeds] = np.array([[spla.fractional_matrix_power(
            np.real(csd[time_i, freq_i, :n_seeds, :n_seeds]), -0.5
        ) for freq_i in range(n_freqs)] for time_i in range(n_times)])
        # real(C_bb)^-1/2
        T[:, :, n_seeds:, n_seeds:] = np.array([[spla.fractional_matrix_power(
            np.real(csd[time_i, freq_i, n_seeds:, n_seeds:]), -0.5
        ) for freq_i in range(n_freqs)] for time_i in range(n_times)])

        # Equation 4
        D = np.matmul(T, np.matmul(csd, T))

        # E as the imaginary part of D between seeds and targets
        E = np.imag(D[:, :, :n_seeds, n_seeds:])

        return E


class _MultivarGCEstBase(_EpochMeanMultivarConEstBase):
    """Base Estimator for Granger causality multivariate methods."""

    def __init__(self, n_signals, n_cons, n_freqs, n_times, n_lags):
        super(_MultivarGCEstBase, self).__init__(
            n_signals, n_cons, n_freqs, n_times
        )

        if n_lags:
            if n_lags >= (self.n_freqs - 1) * 2:
                raise ValueError(
                    f"The number of lags ({n_lags}) must be less than double "
                    "the frequency resolution of the cross-spectral density "
                    f"({(self.n_freqs - 1) * 2})."
                )
            self.n_lags = n_lags
        else:
            self.n_lags = self.n_freqs - 2 # freq. resolution - 1

    def compute_con(self, seeds, targets, n_epochs):
        """Computes Granger causality between sets of signals."""
        csd = self.reshape_csd()/n_epochs
        csd = csd.transpose(2, 3, 1, 0) # signals x signals x freqs x time

        # GC from seeds -> targets (subtracting GC from targets -> seeds if
        # self.net == True)
        autocov = self.csd_to_autocov(csd)
        con_scores = self.autocov_to_gc(autocov, seeds, targets, self.net)

        # GC from seeds -> targets (subtracting GC from targets -> seeds if
        # self.net == True), subtracting GC from time-reversed seeds -> targets
        # (subtracting GC from time-reversed targets -> seeds if self.net ==
        # True)
        if self.time_reversed:
            con_scores -= self.autocov_to_gc(
                autocov.transpose(1, 0, 2, 3), seeds, targets, self.net
            )

        self.con_scores = con_scores
        self.reshape_con_scores()

    def csd_to_autocov(
        self, csd
    ):
        """Computes the autocovariance sequence from the cross-spectral
        density."""
        n_times = csd.shape[3]
        n_signals = csd.shape[0]
        circular_shifted_csd = np.concatenate(
            [np.flip(np.conj(csd[:, :, 1:, :]), axis=2),
            csd[:, :, :-1, :]],
            axis=2,
        )
        ifft_shifted_csd = self.block_ifft(
            circular_shifted_csd, (self.n_freqs - 1) * 2
        )
        lags_ifft_shifted_csd = np.reshape(
            ifft_shifted_csd[:, :, :self.n_lags + 1, :],
            (n_signals ** 2, self.n_lags + 1, n_times),
            order="F"
        )

        signs = [1] * (self.n_lags + 1)
        signs[1::2] = [x * -1 for x in signs[1::2]]
        sign_matrix = np.repeat(
            np.tile(
                np.asarray(signs), (n_signals ** 2, 1)
            )[:, :, np.newaxis],
            n_times,
            axis=2
        )

        return (
            np.real(
                np.reshape(
                    sign_matrix * lags_ifft_shifted_csd,
                    (n_signals, n_signals, self.n_lags + 1, n_times),
                    order="F"
                )
            )
        )

    def block_ifft(self, csd, n_points):
        """Performs a 'block' inverse fast Fourier transform on the data,
        involving an n-point inverse Fourier transform."""
        csd_3d = np.reshape(
            csd,
            (csd.shape[0] * csd.shape[1], csd.shape[2], csd.shape[3]),
            order="F"
        )
        csd_ifft = np.fft.ifft(csd_3d, n=n_points, axis=1)

        return np.reshape(csd_ifft, csd.shape, order="F")

    def autocov_to_gc(self, autocov, seeds, targets, net):
        """Computes frequency-domain multivariate Granger causality from an
        autocovariance sequence."""
<<<<<<< HEAD
        n_lags = autocov.shape[2]
        n_times = autocov.shape[3]
        con_scores = np.zeros((len(seeds), self.n_freqs, n_times))
        con_i = 0
        for con_seeds, con_targets in zip(seeds, targets):
            all_idcs = [*con_seeds, *con_targets]
            con_autocov = autocov[np.ix_(all_idcs, all_idcs, np.arange(n_lags), np.arange(n_times))]
            new_seeds = np.arange(len(con_seeds))
            new_targets = np.arange(len(con_targets))+len(con_seeds)
            for time_i in range(n_times):
                AF, V = self.autocov_to_full_var(con_autocov[:, :, :, time_i])
                AF_2d = np.reshape(
                    AF,
                    (AF.shape[0], AF.shape[0] * AF.shape[2]),
                    order="F"
                )
                A, K = self.full_var_to_iss(AF=AF_2d)
=======
        n_times = autocov[0].shape[3]
        con_scores = np.zeros((len(seeds), self.n_freqs, n_times))  
        for con_i, con_autocov in enumerate(autocov):
            # for time_i in range(n_times):
            # AF, V = self.autocov_to_full_var(con_autocov[:, :, :, time_i])
            AF, V = self.autocov_to_full_var(con_autocov[:, :, :, :])
            # AF_2d = np.reshape(
            #     AF,
            #     (AF.shape[0], AF.shape[0] * AF.shape[2]),
            #     order="F"
            # )
            AF_3d = np.reshape(
                AF,
                (n_times, AF.shape[1], AF.shape[1] * AF.shape[3]),
                order="F"
            )

            # A, K = self.full_var_to_iss(AF=AF_2d)
            A, K = self.full_var_to_iss(AF=AF_3d)

            # GC from seeds -> targets
            # con_scores[con_i, :, time_i] = self.iss_to_usgc(
            #     A=A,
            #     C=AF_2d,
            #     K=K,
            #     V=V,
            #     seeds=seeds[con_i],
            #     targets=targets[con_i],
            # )
            con_scores[con_i] = self.iss_to_usgc(  # placeholder for now
                A=A,
                C=AF_3d,
                K=K,
                V=V,
                seeds=seeds[con_i],
                targets=targets[con_i],
            )
>>>>>>> 68f5f74a

            # GC from targets -> seeds
            # if net:
            #     con_scores[con_i, :, time_i] -= self.iss_to_usgc(
            #         A=A,
            #         C=AF_2d,
            #         K=K,
            #         V=V,
            #         seeds=targets[con_i],
            #         targets=seeds[con_i],
            #     )
            if net:
                con_scores[con_i] -= self.iss_to_usgc(
                    A=A,
                    C=AF_3d,
                    K=K,
                    V=V,
<<<<<<< HEAD
                    seeds=new_seeds,
                    targets=new_targets,
                )

                # GC from targets -> seeds
                if net:
                    con_scores[con_i, :, time_i] -= self.iss_to_usgc(
                        A=A,
                        C=AF_2d,
                        K=K,
                        V=V,
                        seeds=new_targets,
                        targets=new_seeds,
                    )
            con_i += 1
        
=======
                    seeds=targets[con_i],
                    targets=seeds[con_i],
                )

>>>>>>> 68f5f74a
        return con_scores

    def autocov_to_full_var(self, autocov):
        """Computes the full vector autoregressive (VAR) model from an
        autocovariance sequence using Whittle's recursion.

        Ref.: Whittle P., 1963. Biometrika, DOI: 10.1093/biomet/50.1-2.129.
        """
        AF, V = self.whittle_lwr_recursion(autocov)

        if not np.isfinite(AF).all():
            raise ValueError(
                "Some or all VAR model coefficients are infinite or NaNs. "
                "Please check the data you are computing Granger causality on."
            )

        try:
            np.linalg.cholesky(V)
        except np.linalg.linalg.LinAlgError as np_error:
            raise ValueError(
                "The residuals' covariance matrix is not positive-definite. "
                "Make sure you are computing Granger causality only on data "
                "that is full rank."
            ) from np_error

        return AF, V

    def whittle_lwr_recursion(self, G):
        """Calculates regression coefficients and the residuals' covariance
        matrix from an autocovariance sequence by solving the Yule-Walker
        equations using Whittle's recursive Levinson, Wiggins, Robinson (LWR)
        algorithm.

        Ref.: Whittle P., 1963. Biometrika, DOI: 10.1093/biomet/50.1-2.129.
        """
        # ### Initialise recursion
        # n = G.shape[0]  # number of signals
        # q = G.shape[2] - 1  # number of lags
        # qn = n * q

        # G0 = G[:, :, 0]  # covariance
        # GF = (np.reshape(G[:, :, 1:], (n, qn), order="F").conj().T)  # forward
        # # autocovariance sequence
        # GB = np.reshape(
        #     np.flip(G[:, :, 1:], 2).transpose((0, 2, 1)), (qn, n), order="F"
        # )  # backward autocovariance sequence

        # AF = np.zeros((n, qn))  # forward coefficients
        # AB = np.zeros((n, qn))  # backward coefficients

        # k = 1  # model order
        # r = q - k
        # kf = np.arange(k * n)  # forward indices
        # kb = np.arange(r * n, qn)  # backward indices

        # # equivalent to A/B or linsolve(B',A',opts.TRANSA=true)' in MATLAB
        # AF[:, kf] = spla.solve(
        #     G0.conj().T, GB[kb, :].conj().T, transposed=True
        # ).conj().T
        # AB[:, kb] = spla.solve(
        #     G0.conj().T, GF[kf, :].conj().T, transposed=True
        # ).conj().T

        # ### Perform recursion
        # for k in np.arange(2, q + 1):
        #     # equivalent to A/B or linsolve(B',A',opts.TRANSA=true)' in MATLAB
        #     var_A = GB[(r - 1) * n : r * n, :] - np.matmul(AF[:, kf], GB[kb, :])
        #     var_B = G0 - np.matmul(AB[:, kb], GB[kb, :])
        #     AAF = spla.solve(var_B, var_A.conj().T, transposed=True).conj().T
        #     var_A = GF[(k - 1) * n : k * n, :] - np.matmul(AB[:, kb], GF[kf, :])
        #     var_B = G0 - np.matmul(AF[:, kf], GF[kf, :])
        #     AAB = spla.solve(var_B, var_A.conj().T, transposed=True).conj().T

        #     AF_previous = AF[:, kf]
        #     AB_previous = AB[:, kb]

        #     r = q - k
        #     kf = np.arange(k * n)
        #     kb = np.arange(r * n, qn)

        #     AF[:, kf] = np.hstack(
        #         (AF_previous - np.matmul(AAF, AB_previous), AAF)
        #     )
        #     AB[:, kb] = np.hstack(
        #         (AAB, AB_previous - np.matmul(AAB, AF_previous))
        #     )

        # V = G0 - np.matmul(AF, GF)
        # AF = np.reshape(AF, (n, n, q), order="F")

        # return AF, V

        ### Initialise recursion
        n = G.shape[0]  # number of signals
        q = G.shape[2] - 1  # number of lags
        n_times = G.shape[3] 
        qn = n * q

        G0 = G[:, :, 0]  # covariance
<<<<<<< HEAD
        GF = (np.reshape(G[:, :, 1:], (n, qn), order="F").T)  # forward
        # autocovariance sequence
=======
        GF = np.reshape(G[:, :, 1:, :].transpose(3, 0, 1, 2), (n_times, n, qn), order="F").conj().transpose(0, 2, 1)  # forward
>>>>>>> 68f5f74a
        GB = np.reshape(
            np.flip(G[:, :, 1:, :], 2).transpose((3, 0, 2, 1)), (n_times, qn, n), order="F")  # backward autocovariance sequence
            
        AF = np.zeros((n_times, n, qn))  # forward coefficients
        AB = np.zeros((n_times, n, qn))  # backward coefficients

        k = 1  # model order
        r = q - k
        kf = np.arange(k * n)  # forward indices
        kb = np.arange(r * n, qn)  # backward indices

        # equivalent to A/B or linsolve(B',A',opts.TRANSA=true)' in MATLAB
<<<<<<< HEAD
        AF[:, kf] = spla.solve(G0.T, GB[kb, :].T, transposed=True).T
        AB[:, kb] = spla.solve(G0.T, GF[kf, :].T, transposed=True).T

        ### Perform recursion
        for k in np.arange(2, q + 1):
            # equivalent to A/B or linsolve(B',A',opts.TRANSA=true)' in MATLAB
            var_A = GB[(r - 1) * n : r * n, :] - np.matmul(AF[:, kf], GB[kb, :])
            var_B = G0 - np.matmul(AB[:, kb], GB[kb, :])
            AAF = spla.solve(var_B, var_A.T, transposed=True).T
            var_A = GF[(k - 1) * n : k * n, :] - np.matmul(AB[:, kb], GF[kf, :])
            var_B = G0 - np.matmul(AF[:, kf], GF[kf, :])
            AAB = spla.solve(var_B, var_A.T, transposed=True).T
=======
        AF[:, :, kf] = np.linalg.solve(
            G0.conj().transpose(2, 1, 0), GB[:, kb, :].transpose(0, 2, 1)
        ).transpose(0, 2, 1) 
        AB[:, :, kb] = np.linalg.solve(
            G0.conj().transpose(2, 1, 0), GF[:, kf, :].transpose(0, 2, 1)
        ).transpose(0, 2, 1)

        ## Perform recursion
        for k in np.arange(2, q + 1):
            # equivalent to A/B or linsolve(B',A',opts.TRANSA=true)' in MATLAB
            var_A = GB[:, (r - 1) * n : r * n, :] - np.matmul(AF[:, :, kf], GB[:, kb, :])
            var_B = G0.transpose(2, 0, 1) - np.matmul(AB[:, :, kb], GB[:, kb, :])
            AAF = np.linalg.solve(var_B, var_A.conj().transpose(0, 2, 1)).conj().transpose(0, 2, 1)
            var_A = GF[:, (k - 1) * n : k * n, :] - np.matmul(AB[:, :, kb], GF[:, kf, :])
            var_B = G0.transpose(2, 0, 1) - np.matmul(AF[:, :, kf], GF[:, kf, :])
            AAB = np.linalg.solve(var_B, var_A.conj().transpose(0, 2, 1)).transpose(0, 2, 1)
>>>>>>> 68f5f74a

            AF_previous = AF[:, :, kf]
            AB_previous = AB[:, :, kb]

            r = q - k
            kf = np.arange(k * n)
            kb = np.arange(r * n, qn)

            AF[:, :, kf] = np.dstack(
                (AF_previous - np.matmul(AAF, AB_previous), AAF)
            )
            AB[:, :, kb] = np.dstack(
                (AAB, AB_previous - np.matmul(AAB, AF_previous))
            )

        V = G0.transpose(2, 0, 1) - np.matmul(AF, GF)
        AF = np.reshape(AF, (n_times, n, n, q), order="F")

        return AF, V


    def full_var_to_iss(self, AF):
        """Computes innovations-form parameters for a state-space model from a
        full vector autoregressive (VAR) model using Aoki's method.

        For a non-moving-average full VAR model, the state-space parameter C
        (observation matrix) is identical to AF of the VAR model.

        Ref.: Barnett, L. & Seth, A.K., 2015, Physical Review, DOI:
        10.1103/PhysRevE.91.040101.
        """
        # m = AF.shape[0]  # number of signals
        # p = AF.shape[1] // m  # number of autoregressive lags

        # Ip = np.eye(m * p)
        # # state transition matrix
        # A = np.vstack((AF, Ip[: (len(Ip) - m), :]))
        # # Kalman gain matrix
        # K = np.vstack((np.eye(m), np.zeros(((m * (p - 1)), m))))

        # return A, K

        n_times = AF.shape[0]
        m = AF.shape[1]  # number of signals
        p = AF.shape[2] // m  # number of autoregressive lags

        Ip = np.dstack(n_times * [np.eye(m * p)]).transpose(2, 0, 1)
        # state transition matrix
        A = np.hstack((AF, Ip[:, : (m * p - m), :]))
        # Kalman gain matrix
        K = np.hstack((np.dstack(n_times * [np.eye(m)]).transpose(2, 0, 1), np.zeros((n_times, (m * (p - 1)), m))))

        return A, K

    def iss_to_usgc(self, A, C, K, V, seeds, targets):
        """Computes unconditional spectral Granger causality from
        innovations-form state-space model parameters.

        Ref.: Barnett, L. & Seth, A.K., 2015, Physical Review, DOI:
        10.1103/PhysRevE.91.040101.
        """
<<<<<<< HEAD
        f = np.zeros(self.n_freqs) # placeholder for GC results
        z = np.exp(-1j * np.pi * np.linspace(0, 0.99, self.n_freqs)) # points on a
            # unit circle in the complex plane, one for each frequency
        H = self.iss_to_tf(A, C, K, z) # spectral transfer function
=======
        # f = np.zeros(self.n_freqs) # placeholder for GC results
        # z = np.exp(-1j * np.pi * np.linspace(0, 1, self.n_freqs)) # points on a
        #     # unit circle in the complex plane, one for each frequency
        # H = self.iss_to_tf(A, C, K, z) # spectral transfer function
        # V_sqrt = np.linalg.cholesky(V)
        # PV_sqrt = np.linalg.cholesky(self.partial_covar(V, seeds, targets))

        # for freq_i in range(self.n_freqs):
        #     HV = np.matmul(H[:, :, freq_i], V_sqrt)
        #     S = np.matmul(HV, HV.conj().T) # CSD of the projected state
        #         # variable (Eq. 6)
        #     S_tt = S[np.ix_(targets, targets)] # CSD between targets
        #     if len(PV_sqrt) == 1:
        #         HV_ts = H[targets, seeds, freq_i] * PV_sqrt
        #         HVH_ts = np.outer(HV_ts, HV_ts.conj().T)
        #     else:
        #         HV_ts = np.matmul(
        #             H[np.ix_(targets, seeds)][:, :, freq_i], PV_sqrt
        #         )
        #         HVH_ts = np.matmul(HV_ts, HV_ts.conj().T)
        #     if len(targets) == 1:
        #         numerator = np.real(S_tt)
        #         denominator = np.real(S_tt - HVH_ts)
        #     else:
        #         numerator = np.real(np.linalg.det(S_tt))
        #         denominator = np.real(np.linalg.det(S_tt - HVH_ts))
        #     f[freq_i] = np.log(numerator) - np.log(denominator) # Eq. 11

        # return f

        n_times = A.shape[0]
        f = np.zeros((n_times, self.n_freqs)) # placeholder for GC results
        z = np.vstack(
            n_times * [np.exp(-1j * np.pi * np.linspace(0, 1, self.n_freqs))]
        ) # points on a unit circle in the complex plane, one for each frequency
        H = np.array([self.iss_to_tf(A[time_i], C[time_i], K[time_i], z[time_i]) for time_i in range(n_times)], dtype=np.complex128) # spectral transfer function
>>>>>>> 68f5f74a
        V_sqrt = np.linalg.cholesky(V)
        PV_sqrt = np.linalg.cholesky(self.partial_covar(V, seeds, targets))

        for freq_i in range(self.n_freqs):
            HV = np.matmul(H[:, :, :, freq_i], V_sqrt)
            S = np.matmul(HV, HV.conj().transpose(0, 2, 1)) # CSD of the projected state
                # variable (Eq. 6)
            S_tt = (S.transpose(1, 2 ,0)[np.ix_(targets, targets)]).transpose(2, 0, 1) # CSD between targets
            if len(PV_sqrt[0]) == 1:
                HV_ts = H[:, targets, seeds, freq_i] * PV_sqrt
                HVH_ts = np.asarray([np.outer(HV_ts[time_idx], HV_ts[time_idx].conj().T) for time_idx in range(n_times)])
            else:
                HV_ts = np.matmul(
                    (H.transpose(1, 2, 3, 0)[np.ix_(targets, seeds)]).transpose(3, 0, 1, 2)[:, :, :, freq_i], PV_sqrt
                )
                HVH_ts = np.matmul(HV_ts, HV_ts.conj().transpose(0, 2, 1))
            if len(targets) == 1:
                numerator = np.real(S_tt)
                denominator = np.real(S_tt - HVH_ts)
            else:
                numerator = np.real(np.linalg.det(S_tt))
                denominator = np.real(np.linalg.det(S_tt - HVH_ts))
            f[:, freq_i] = np.log(numerator) - np.log(denominator) # Eq. 11
        
        return f.T

    def iss_to_tf(self, A, C, K, z):
        """Computes a transfer function (moving-average representation) for
        innovations-form state-space model parameters.

        In the frequency domain, the back-shift operator, z, is a vector of
        points on a unit circle in the complex plane. z = e^-iw, where -pi < w
        <= pi.

        Ref.: Barnett, L. & Seth, A.K., 2015, Physical Review, DOI:
        10.1103/PhysRevE.91.040101.
        """
        h = self.n_freqs
        n = C.shape[0]
        m = A.shape[0]
        I_n = np.eye(n)
        I_m = np.eye(m)
        H = np.zeros((n, n, h), dtype=np.complex128)

        # compute transfer function; Eq. 4
        for k in range(h):
            H[:, :, k] = I_n + np.matmul(
                C, spla.lu_solve(spla.lu_factor(z[k] * I_m - A), K)
            )

        return H

    def partial_covar(self, V, seeds, targets):
        """Computes the partial covariance of a matrix.

        Given a covariance matrix V, the partial covariance matrix of V between
        indices i and j, given k (V_ij|k), is equivalent to
        V_ij - V_ik * V_kk^-1 * V_kj. In this case, i and j are seeds, and k is
        the targets.

        Ref.: Barnett, L. & Seth, A.K., 2015, Physical Review, DOI:
        10.1103/PhysRevE.91.040101.
        """
        # if len(targets) == 1:
        #     W = (1 / np.sqrt(V[targets, targets])) * V[targets, seeds]
        #     W = np.outer(W.conj().T, W)
        # else:
        #     W = np.linalg.solve(
        #         np.linalg.cholesky(V[np.ix_(targets, targets)]),
        #         V[np.ix_(targets, seeds)],
        #     )
        #     W = W.conj().T.dot(W)

        # return V[np.ix_(seeds, seeds)] - W

        n_times = V.shape[0]
        if len(targets) == 1:
<<<<<<< HEAD
            W = (1 / np.sqrt(V[targets, targets])) * V[targets, seeds]
=======
            W = (1 / np.sqrt(V[:, targets, targets])) * V[:, targets, seeds]
>>>>>>> 68f5f74a
            W = np.outer(W.T, W)
        else:
            W = np.linalg.solve(
                np.linalg.cholesky((V.transpose(1, 2, 0)[np.ix_(targets, targets)]).transpose(2, 0, 1)),
                (V.transpose(1, 2, 0)[np.ix_(targets, seeds)]).transpose(2, 0, 1),
            )
<<<<<<< HEAD
            W = W.T.dot(W)
=======
            W = np.matmul(W.transpose(0, 2, 1), W)
>>>>>>> 68f5f74a

        return (V.transpose(1, 2, 0)[np.ix_(seeds, seeds)]).transpose(2, 0, 1) - W


class _CohEst(_CohEstBase):
    """Coherence Estimator."""

    name = 'Coherence'
    accumulate_psd = True

    def compute_con(self, con_idx, n_epochs, psd_xx, psd_yy):  # lgtm
        """Compute final con. score for some connections."""
        if self.con_scores is None:
            self.con_scores = np.zeros(self.csd_shape)
        csd_mean = self._acc[con_idx] / n_epochs
        self.con_scores[con_idx] = np.abs(csd_mean) / np.sqrt(psd_xx * psd_yy)


class _CohyEst(_CohEstBase):
    """Coherency Estimator."""

    name = 'Coherency'
    accumulate_psd = True

    def compute_con(self, con_idx, n_epochs, psd_xx, psd_yy):  # lgtm
        """Compute final con. score for some connections."""
        if self.con_scores is None:
            self.con_scores = np.zeros(self.csd_shape,
                                       dtype=np.complex128)
        csd_mean = self._acc[con_idx] / n_epochs
        self.con_scores[con_idx] = csd_mean / np.sqrt(psd_xx * psd_yy)


class _ImCohEst(_CohEstBase):
    """Imaginary Coherence Estimator."""

    name = 'Imaginary Coherence'
    accumulate_psd = True

    def compute_con(self, con_idx, n_epochs, psd_xx, psd_yy):  # lgtm
        """Compute final con. score for some connections."""
        if self.con_scores is None:
            self.con_scores = np.zeros(self.csd_shape)
        csd_mean = self._acc[con_idx] / n_epochs
        self.con_scores[con_idx] = np.imag(csd_mean) / np.sqrt(psd_xx * psd_yy)

class _MIMEst(_MultivarCohEstBase):
    """Estimator for MIM (multivariate interaction measure)"""

    name = "MIM"
    accumulate_psd = False

    def compute_con(
        self, seeds, targets, n_seed_components, n_target_components, n_epochs
    ):
        """Computes the multivariate interaction measure between two sets of
        signals"""
        csd = self.reshape_csd()/n_epochs
        n_times = csd.shape[0]
        node_i = 0
        for seed_idcs, target_idcs in zip(seeds, targets):
            n_seeds = len(seed_idcs)
            node_idcs = [*seed_idcs, *target_idcs]
            node_csd = csd[np.ix_(np.arange(n_times), np.arange(self.n_freqs), node_idcs, node_idcs)]

            # Eqs. 32 & 33
            C_bar, U_bar_aa, _ = self.cross_spectra_svd(
                csd=node_csd,
                n_seeds=n_seeds,
                n_seed_components=n_seed_components[node_i],
                n_target_components=n_target_components[node_i],
            )

            # Eqs. 3 & 4
            E = self.compute_e(csd=C_bar, n_seeds=U_bar_aa.shape[2])

            # Equation 14
            self.con_scores[node_i, :, :] = np.matmul(E, E.transpose(0, 1, 3, 2)).trace(axis1=2, axis2=3).transpose(1, 0)
            node_i += 1
        self.reshape_con_scores()


class _MICEst(_MultivarCohEstBase):
    """Estimator for MIC (maximized imaginary coherence)"""

    name = "MIC"
    accumulate_psd = False

    def compute_con(
        self, seeds, targets, n_seed_components, n_target_components, n_epochs
    ):
        """Computes maximized imaginary coherence between sets of signals."""
        csd = self.reshape_csd()/n_epochs
        n_times = csd.shape[0]
        node_i = 0
        for seed_idcs, target_idcs in zip(seeds, targets):
            n_seeds = len(seed_idcs)
            node_idcs = [*seed_idcs, *target_idcs]
            node_csd = csd[np.ix_(np.arange(n_times), np.arange(self.n_freqs), node_idcs, node_idcs)]

            # Eqs. 32 & 33
            C_bar, U_bar_aa, _ = self.cross_spectra_svd(
                csd=node_csd,
                n_seeds=n_seeds,
                n_seed_components=n_seed_components[node_i],
                n_target_components=n_target_components[node_i],
            )

            # Eqs. 3 & 4
            E = self.compute_e(csd=C_bar, n_seeds=U_bar_aa.shape[2])

            # Weights for signals in the groups
            w_a, V_a = np.linalg.eigh(np.matmul(E, E.transpose(0, 1, 3, 2)))
            w_b, V_b = np.linalg.eigh(np.matmul(E.transpose(0, 1, 3, 2), E))
            alpha = V_a[np.arange(n_times)[:, None], np.arange(self.n_freqs), :, w_a.argmax(axis=2)]
            beta = V_b[np.arange(n_times)[:, None], np.arange(self.n_freqs), :, w_b.argmax(axis=2)]

            # Eq. 7
            self.con_scores[node_i, :, :] = (np.einsum(
                "ijk,ijk->ij",
                alpha,
                np.matmul(E, np.expand_dims(beta, 3))[:, :, :, 0]) / np.linalg.norm(alpha, axis=2) * np.linalg.norm(beta, axis=2)
            ).transpose(1, 0)
            node_i += 1
        self.reshape_con_scores()


class _GCEst(_MultivarGCEstBase):
    """GC Estimator; causality from: [seeds -> targets]."""

    name = "GC"
    accumulate_psd = False
    net = False
    time_reversed = False


class _NetGCEst(_MultivarGCEstBase):
    """Net GC Estimator; causality from: [seeds -> targets] - [targets ->
    seeds]."""

    name = "Net GC"
    accumulate_psd = False
    net = True
    time_reversed = False

class _TRGCEst(_MultivarGCEstBase):
    """TRGC Estimator; causality from: [seeds -> targets] - time-reversed[seeds
    -> targets]."""

    name = "TRGC"
    accumulate_psd = False
    net = False
    time_reversed = True

class _NetTRGCEst(_MultivarGCEstBase):
    """Net TRGC Estimator; causality from: ([seeds -> targets] - [targets ->
    seeds]) - (time-reversed[seeds -> targets] - time-reversed[targets ->
    seeds])."""

    name = "Net TRGC"
    accumulate_psd = False
    net = True
    time_reversed = True

class _PLVEst(_EpochMeanConEstBase):
    """PLV Estimator."""

    name = 'PLV'
    accumulate_psd = False

    def __init__(self, n_cons, n_freqs, n_times):
        super(_PLVEst, self).__init__(n_cons, n_freqs, n_times)

        # allocate accumulator
        self._acc = np.zeros(self.csd_shape, dtype=np.complex128)

    def accumulate(self, con_idx, csd_xy):
        """Accumulate some connections."""
        self._acc[con_idx] += csd_xy / np.abs(csd_xy)

    def compute_con(self, con_idx, n_epochs):
        """Compute final con. score for some connections."""
        if self.con_scores is None:
            self.con_scores = np.zeros(self.csd_shape)
        plv = np.abs(self._acc / n_epochs)
        self.con_scores[con_idx] = plv


class _ciPLVEst(_EpochMeanConEstBase):
    """corrected imaginary PLV Estimator."""

    name = 'ciPLV'
    accumulate_psd = False

    def __init__(self, n_cons, n_freqs, n_times):
        super(_ciPLVEst, self).__init__(n_cons, n_freqs, n_times)

        # allocate accumulator
        self._acc = np.zeros(self.csd_shape, dtype=np.complex128)

    def accumulate(self, con_idx, csd_xy):
        """Accumulate some connections."""
        self._acc[con_idx] += csd_xy / np.abs(csd_xy)

    def compute_con(self, con_idx, n_epochs):
        """Compute final con. score for some connections."""
        if self.con_scores is None:
            self.con_scores = np.zeros(self.csd_shape)
        imag_plv = np.abs(np.imag(self._acc)) / n_epochs
        real_plv = np.real(self._acc) / n_epochs
        real_plv = np.clip(real_plv, -1, 1)  # bounded from -1 to 1
        mask = (np.abs(real_plv) == 1)  # avoid division by 0
        real_plv[mask] = 0
        corrected_imag_plv = imag_plv / np.sqrt(1 - real_plv ** 2)
        self.con_scores[con_idx] = corrected_imag_plv


class _PLIEst(_EpochMeanConEstBase):
    """PLI Estimator."""

    name = 'PLI'
    accumulate_psd = False

    def __init__(self, n_cons, n_freqs, n_times):
        super(_PLIEst, self).__init__(n_cons, n_freqs, n_times)

        # allocate accumulator
        self._acc = np.zeros(self.csd_shape)

    def accumulate(self, con_idx, csd_xy):
        """Accumulate some connections."""
        self._acc[con_idx] += np.sign(np.imag(csd_xy))

    def compute_con(self, con_idx, n_epochs):
        """Compute final con. score for some connections."""
        if self.con_scores is None:
            self.con_scores = np.zeros(self.csd_shape)
        pli_mean = self._acc[con_idx] / n_epochs
        self.con_scores[con_idx] = np.abs(pli_mean)


class _PLIUnbiasedEst(_PLIEst):
    """Unbiased PLI Square Estimator."""

    name = 'Unbiased PLI Square'
    accumulate_psd = False

    def compute_con(self, con_idx, n_epochs):
        """Compute final con. score for some connections."""
        if self.con_scores is None:
            self.con_scores = np.zeros(self.csd_shape)
        pli_mean = self._acc[con_idx] / n_epochs

        # See Vinck paper Eq. (30)
        con = (n_epochs * pli_mean ** 2 - 1) / (n_epochs - 1)

        self.con_scores[con_idx] = con


class _DPLIEst(_EpochMeanConEstBase):
    """DPLI Estimator."""

    name = 'DPLI'
    accumulate_psd = False

    def __init__(self, n_cons, n_freqs, n_times):
        super(_DPLIEst, self).__init__(n_cons, n_freqs, n_times)

        # allocate accumulator
        self._acc = np.zeros(self.csd_shape)

    def accumulate(self, con_idx, csd_xy):
        """Accumulate some connections."""
        self._acc[con_idx] += np.heaviside(np.imag(csd_xy), 0.5)

    def compute_con(self, con_idx, n_epochs):
        """Compute final con. score for some connections."""
        if self.con_scores is None:
            self.con_scores = np.zeros(self.csd_shape)

        con = self._acc[con_idx] / n_epochs

        self.con_scores[con_idx] = con


class _WPLIEst(_EpochMeanConEstBase):
    """WPLI Estimator."""

    name = 'WPLI'
    accumulate_psd = False

    def __init__(self, n_cons, n_freqs, n_times):
        super(_WPLIEst, self).__init__(n_cons, n_freqs, n_times)

        # store  both imag(csd) and abs(imag(csd))
        acc_shape = (2,) + self.csd_shape
        self._acc = np.zeros(acc_shape)

    def accumulate(self, con_idx, csd_xy):
        """Accumulate some connections."""
        im_csd = np.imag(csd_xy)
        self._acc[0, con_idx] += im_csd
        self._acc[1, con_idx] += np.abs(im_csd)

    def compute_con(self, con_idx, n_epochs):
        """Compute final con. score for some connections."""
        if self.con_scores is None:
            self.con_scores = np.zeros(self.csd_shape)

        num = np.abs(self._acc[0, con_idx])
        denom = self._acc[1, con_idx]

        # handle zeros in denominator
        z_denom = np.where(denom == 0.)
        denom[z_denom] = 1.

        con = num / denom

        # where we had zeros in denominator, we set con to zero
        con[z_denom] = 0.

        self.con_scores[con_idx] = con


class _WPLIDebiasedEst(_EpochMeanConEstBase):
    """Debiased WPLI Square Estimator."""

    name = 'Debiased WPLI Square'
    accumulate_psd = False

    def __init__(self, n_cons, n_freqs, n_times):
        super(_WPLIDebiasedEst, self).__init__(n_cons, n_freqs, n_times)
        # store imag(csd), abs(imag(csd)), imag(csd)^2
        acc_shape = (3,) + self.csd_shape
        self._acc = np.zeros(acc_shape)

    def accumulate(self, con_idx, csd_xy):
        """Accumulate some connections."""
        im_csd = np.imag(csd_xy)
        self._acc[0, con_idx] += im_csd
        self._acc[1, con_idx] += np.abs(im_csd)
        self._acc[2, con_idx] += im_csd ** 2

    def compute_con(self, con_idx, n_epochs):
        """Compute final con. score for some connections."""
        if self.con_scores is None:
            self.con_scores = np.zeros(self.csd_shape)

        # note: we use the trick from fieldtrip to compute the
        # the estimate over all pairwise epoch combinations
        sum_im_csd = self._acc[0, con_idx]
        sum_abs_im_csd = self._acc[1, con_idx]
        sum_sq_im_csd = self._acc[2, con_idx]

        denom = sum_abs_im_csd ** 2 - sum_sq_im_csd

        # handle zeros in denominator
        z_denom = np.where(denom == 0.)
        denom[z_denom] = 1.

        con = (sum_im_csd ** 2 - sum_sq_im_csd) / denom

        # where we had zeros in denominator, we set con to zero
        con[z_denom] = 0.

        self.con_scores[con_idx] = con


class _PPCEst(_EpochMeanConEstBase):
    """Pairwise Phase Consistency (PPC) Estimator."""

    name = 'PPC'
    accumulate_psd = False

    def __init__(self, n_cons, n_freqs, n_times):
        super(_PPCEst, self).__init__(n_cons, n_freqs, n_times)

        # store csd / abs(csd)
        self._acc = np.zeros(self.csd_shape, dtype=np.complex128)

    def accumulate(self, con_idx, csd_xy):
        """Accumulate some connections."""
        denom = np.abs(csd_xy)
        z_denom = np.where(denom == 0.)
        denom[z_denom] = 1.
        this_acc = csd_xy / denom
        this_acc[z_denom] = 0.  # handle division by zero

        self._acc[con_idx] += this_acc

    def compute_con(self, con_idx, n_epochs):
        """Compute final con. score for some connections."""
        if self.con_scores is None:
            self.con_scores = np.zeros(self.csd_shape)

        # note: we use the trick from fieldtrip to compute the
        # the estimate over all pairwise epoch combinations
        con = ((self._acc[con_idx] * np.conj(self._acc[con_idx]) - n_epochs) /
               (n_epochs * (n_epochs - 1.)))

        self.con_scores[con_idx] = np.real(con)<|MERGE_RESOLUTION|>--- conflicted
+++ resolved
@@ -278,7 +278,6 @@
     def autocov_to_gc(self, autocov, seeds, targets, net):
         """Computes frequency-domain multivariate Granger causality from an
         autocovariance sequence."""
-<<<<<<< HEAD
         n_lags = autocov.shape[2]
         n_times = autocov.shape[3]
         con_scores = np.zeros((len(seeds), self.n_freqs, n_times))
@@ -288,45 +287,14 @@
             con_autocov = autocov[np.ix_(all_idcs, all_idcs, np.arange(n_lags), np.arange(n_times))]
             new_seeds = np.arange(len(con_seeds))
             new_targets = np.arange(len(con_targets))+len(con_seeds)
-            for time_i in range(n_times):
-                AF, V = self.autocov_to_full_var(con_autocov[:, :, :, time_i])
-                AF_2d = np.reshape(
-                    AF,
-                    (AF.shape[0], AF.shape[0] * AF.shape[2]),
-                    order="F"
-                )
-                A, K = self.full_var_to_iss(AF=AF_2d)
-=======
-        n_times = autocov[0].shape[3]
-        con_scores = np.zeros((len(seeds), self.n_freqs, n_times))  
-        for con_i, con_autocov in enumerate(autocov):
-            # for time_i in range(n_times):
-            # AF, V = self.autocov_to_full_var(con_autocov[:, :, :, time_i])
-            AF, V = self.autocov_to_full_var(con_autocov[:, :, :, :])
-            # AF_2d = np.reshape(
-            #     AF,
-            #     (AF.shape[0], AF.shape[0] * AF.shape[2]),
-            #     order="F"
-            # )
+            AF, V = self.autocov_to_full_var(con_autocov)
             AF_3d = np.reshape(
                 AF,
                 (n_times, AF.shape[1], AF.shape[1] * AF.shape[3]),
                 order="F"
             )
-
-            # A, K = self.full_var_to_iss(AF=AF_2d)
-            A, K = self.full_var_to_iss(AF=AF_3d)
-
-            # GC from seeds -> targets
-            # con_scores[con_i, :, time_i] = self.iss_to_usgc(
-            #     A=A,
-            #     C=AF_2d,
-            #     K=K,
-            #     V=V,
-            #     seeds=seeds[con_i],
-            #     targets=targets[con_i],
-            # )
-            con_scores[con_i] = self.iss_to_usgc(  # placeholder for now
+            A, K = self.full_var_to_iss(AF_3d)
+            con_scores[con_i] = self.iss_to_usgc(
                 A=A,
                 C=AF_3d,
                 K=K,
@@ -334,34 +302,21 @@
                 seeds=seeds[con_i],
                 targets=targets[con_i],
             )
->>>>>>> 68f5f74a
-
-            # GC from targets -> seeds
-            # if net:
-            #     con_scores[con_i, :, time_i] -= self.iss_to_usgc(
-            #         A=A,
-            #         C=AF_2d,
-            #         K=K,
-            #         V=V,
-            #         seeds=targets[con_i],
-            #         targets=seeds[con_i],
-            #     )
             if net:
                 con_scores[con_i] -= self.iss_to_usgc(
                     A=A,
                     C=AF_3d,
                     K=K,
                     V=V,
-<<<<<<< HEAD
                     seeds=new_seeds,
                     targets=new_targets,
                 )
 
                 # GC from targets -> seeds
                 if net:
-                    con_scores[con_i, :, time_i] -= self.iss_to_usgc(
+                    con_scores[con_i] -= self.iss_to_usgc(
                         A=A,
-                        C=AF_2d,
+                        C=AF_3d,
                         K=K,
                         V=V,
                         seeds=new_targets,
@@ -369,12 +324,6 @@
                     )
             con_i += 1
         
-=======
-                    seeds=targets[con_i],
-                    targets=seeds[con_i],
-                )
-
->>>>>>> 68f5f74a
         return con_scores
 
     def autocov_to_full_var(self, autocov):
@@ -410,63 +359,6 @@
 
         Ref.: Whittle P., 1963. Biometrika, DOI: 10.1093/biomet/50.1-2.129.
         """
-        # ### Initialise recursion
-        # n = G.shape[0]  # number of signals
-        # q = G.shape[2] - 1  # number of lags
-        # qn = n * q
-
-        # G0 = G[:, :, 0]  # covariance
-        # GF = (np.reshape(G[:, :, 1:], (n, qn), order="F").conj().T)  # forward
-        # # autocovariance sequence
-        # GB = np.reshape(
-        #     np.flip(G[:, :, 1:], 2).transpose((0, 2, 1)), (qn, n), order="F"
-        # )  # backward autocovariance sequence
-
-        # AF = np.zeros((n, qn))  # forward coefficients
-        # AB = np.zeros((n, qn))  # backward coefficients
-
-        # k = 1  # model order
-        # r = q - k
-        # kf = np.arange(k * n)  # forward indices
-        # kb = np.arange(r * n, qn)  # backward indices
-
-        # # equivalent to A/B or linsolve(B',A',opts.TRANSA=true)' in MATLAB
-        # AF[:, kf] = spla.solve(
-        #     G0.conj().T, GB[kb, :].conj().T, transposed=True
-        # ).conj().T
-        # AB[:, kb] = spla.solve(
-        #     G0.conj().T, GF[kf, :].conj().T, transposed=True
-        # ).conj().T
-
-        # ### Perform recursion
-        # for k in np.arange(2, q + 1):
-        #     # equivalent to A/B or linsolve(B',A',opts.TRANSA=true)' in MATLAB
-        #     var_A = GB[(r - 1) * n : r * n, :] - np.matmul(AF[:, kf], GB[kb, :])
-        #     var_B = G0 - np.matmul(AB[:, kb], GB[kb, :])
-        #     AAF = spla.solve(var_B, var_A.conj().T, transposed=True).conj().T
-        #     var_A = GF[(k - 1) * n : k * n, :] - np.matmul(AB[:, kb], GF[kf, :])
-        #     var_B = G0 - np.matmul(AF[:, kf], GF[kf, :])
-        #     AAB = spla.solve(var_B, var_A.conj().T, transposed=True).conj().T
-
-        #     AF_previous = AF[:, kf]
-        #     AB_previous = AB[:, kb]
-
-        #     r = q - k
-        #     kf = np.arange(k * n)
-        #     kb = np.arange(r * n, qn)
-
-        #     AF[:, kf] = np.hstack(
-        #         (AF_previous - np.matmul(AAF, AB_previous), AAF)
-        #     )
-        #     AB[:, kb] = np.hstack(
-        #         (AAB, AB_previous - np.matmul(AAB, AF_previous))
-        #     )
-
-        # V = G0 - np.matmul(AF, GF)
-        # AF = np.reshape(AF, (n, n, q), order="F")
-
-        # return AF, V
-
         ### Initialise recursion
         n = G.shape[0]  # number of signals
         q = G.shape[2] - 1  # number of lags
@@ -474,12 +366,7 @@
         qn = n * q
 
         G0 = G[:, :, 0]  # covariance
-<<<<<<< HEAD
-        GF = (np.reshape(G[:, :, 1:], (n, qn), order="F").T)  # forward
-        # autocovariance sequence
-=======
         GF = np.reshape(G[:, :, 1:, :].transpose(3, 0, 1, 2), (n_times, n, qn), order="F").conj().transpose(0, 2, 1)  # forward
->>>>>>> 68f5f74a
         GB = np.reshape(
             np.flip(G[:, :, 1:, :], 2).transpose((3, 0, 2, 1)), (n_times, qn, n), order="F")  # backward autocovariance sequence
             
@@ -492,20 +379,6 @@
         kb = np.arange(r * n, qn)  # backward indices
 
         # equivalent to A/B or linsolve(B',A',opts.TRANSA=true)' in MATLAB
-<<<<<<< HEAD
-        AF[:, kf] = spla.solve(G0.T, GB[kb, :].T, transposed=True).T
-        AB[:, kb] = spla.solve(G0.T, GF[kf, :].T, transposed=True).T
-
-        ### Perform recursion
-        for k in np.arange(2, q + 1):
-            # equivalent to A/B or linsolve(B',A',opts.TRANSA=true)' in MATLAB
-            var_A = GB[(r - 1) * n : r * n, :] - np.matmul(AF[:, kf], GB[kb, :])
-            var_B = G0 - np.matmul(AB[:, kb], GB[kb, :])
-            AAF = spla.solve(var_B, var_A.T, transposed=True).T
-            var_A = GF[(k - 1) * n : k * n, :] - np.matmul(AB[:, kb], GF[kf, :])
-            var_B = G0 - np.matmul(AF[:, kf], GF[kf, :])
-            AAB = spla.solve(var_B, var_A.T, transposed=True).T
-=======
         AF[:, :, kf] = np.linalg.solve(
             G0.conj().transpose(2, 1, 0), GB[:, kb, :].transpose(0, 2, 1)
         ).transpose(0, 2, 1) 
@@ -522,7 +395,6 @@
             var_A = GF[:, (k - 1) * n : k * n, :] - np.matmul(AB[:, :, kb], GF[:, kf, :])
             var_B = G0.transpose(2, 0, 1) - np.matmul(AF[:, :, kf], GF[:, kf, :])
             AAB = np.linalg.solve(var_B, var_A.conj().transpose(0, 2, 1)).transpose(0, 2, 1)
->>>>>>> 68f5f74a
 
             AF_previous = AF[:, :, kf]
             AB_previous = AB[:, :, kb]
@@ -554,17 +426,6 @@
         Ref.: Barnett, L. & Seth, A.K., 2015, Physical Review, DOI:
         10.1103/PhysRevE.91.040101.
         """
-        # m = AF.shape[0]  # number of signals
-        # p = AF.shape[1] // m  # number of autoregressive lags
-
-        # Ip = np.eye(m * p)
-        # # state transition matrix
-        # A = np.vstack((AF, Ip[: (len(Ip) - m), :]))
-        # # Kalman gain matrix
-        # K = np.vstack((np.eye(m), np.zeros(((m * (p - 1)), m))))
-
-        # return A, K
-
         n_times = AF.shape[0]
         m = AF.shape[1]  # number of signals
         p = AF.shape[2] // m  # number of autoregressive lags
@@ -584,49 +445,12 @@
         Ref.: Barnett, L. & Seth, A.K., 2015, Physical Review, DOI:
         10.1103/PhysRevE.91.040101.
         """
-<<<<<<< HEAD
-        f = np.zeros(self.n_freqs) # placeholder for GC results
-        z = np.exp(-1j * np.pi * np.linspace(0, 0.99, self.n_freqs)) # points on a
-            # unit circle in the complex plane, one for each frequency
-        H = self.iss_to_tf(A, C, K, z) # spectral transfer function
-=======
-        # f = np.zeros(self.n_freqs) # placeholder for GC results
-        # z = np.exp(-1j * np.pi * np.linspace(0, 1, self.n_freqs)) # points on a
-        #     # unit circle in the complex plane, one for each frequency
-        # H = self.iss_to_tf(A, C, K, z) # spectral transfer function
-        # V_sqrt = np.linalg.cholesky(V)
-        # PV_sqrt = np.linalg.cholesky(self.partial_covar(V, seeds, targets))
-
-        # for freq_i in range(self.n_freqs):
-        #     HV = np.matmul(H[:, :, freq_i], V_sqrt)
-        #     S = np.matmul(HV, HV.conj().T) # CSD of the projected state
-        #         # variable (Eq. 6)
-        #     S_tt = S[np.ix_(targets, targets)] # CSD between targets
-        #     if len(PV_sqrt) == 1:
-        #         HV_ts = H[targets, seeds, freq_i] * PV_sqrt
-        #         HVH_ts = np.outer(HV_ts, HV_ts.conj().T)
-        #     else:
-        #         HV_ts = np.matmul(
-        #             H[np.ix_(targets, seeds)][:, :, freq_i], PV_sqrt
-        #         )
-        #         HVH_ts = np.matmul(HV_ts, HV_ts.conj().T)
-        #     if len(targets) == 1:
-        #         numerator = np.real(S_tt)
-        #         denominator = np.real(S_tt - HVH_ts)
-        #     else:
-        #         numerator = np.real(np.linalg.det(S_tt))
-        #         denominator = np.real(np.linalg.det(S_tt - HVH_ts))
-        #     f[freq_i] = np.log(numerator) - np.log(denominator) # Eq. 11
-
-        # return f
-
         n_times = A.shape[0]
         f = np.zeros((n_times, self.n_freqs)) # placeholder for GC results
         z = np.vstack(
-            n_times * [np.exp(-1j * np.pi * np.linspace(0, 1, self.n_freqs))]
+            n_times * [np.exp(-1j * np.pi * np.linspace(0, 0.99, self.n_freqs))]
         ) # points on a unit circle in the complex plane, one for each frequency
         H = np.array([self.iss_to_tf(A[time_i], C[time_i], K[time_i], z[time_i]) for time_i in range(n_times)], dtype=np.complex128) # spectral transfer function
->>>>>>> 68f5f74a
         V_sqrt = np.linalg.cholesky(V)
         PV_sqrt = np.linalg.cholesky(self.partial_covar(V, seeds, targets))
 
@@ -704,22 +528,14 @@
 
         n_times = V.shape[0]
         if len(targets) == 1:
-<<<<<<< HEAD
-            W = (1 / np.sqrt(V[targets, targets])) * V[targets, seeds]
-=======
             W = (1 / np.sqrt(V[:, targets, targets])) * V[:, targets, seeds]
->>>>>>> 68f5f74a
             W = np.outer(W.T, W)
         else:
             W = np.linalg.solve(
                 np.linalg.cholesky((V.transpose(1, 2, 0)[np.ix_(targets, targets)]).transpose(2, 0, 1)),
                 (V.transpose(1, 2, 0)[np.ix_(targets, seeds)]).transpose(2, 0, 1),
             )
-<<<<<<< HEAD
-            W = W.T.dot(W)
-=======
             W = np.matmul(W.transpose(0, 2, 1), W)
->>>>>>> 68f5f74a
 
         return (V.transpose(1, 2, 0)[np.ix_(seeds, seeds)]).transpose(2, 0, 1) - W
 
