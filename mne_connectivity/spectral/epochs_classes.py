--- conflicted
+++ resolved
@@ -498,28 +498,12 @@
         Ref.: Barnett, L. & Seth, A.K., 2015, Physical Review, DOI:
         10.1103/PhysRevE.91.040101.
         """
-<<<<<<< HEAD
-        n_times = A.shape[0]
-=======
         t = A.shape[0]
->>>>>>> ac00f816
         h = self.n_freqs
         n = C.shape[1]
         m = A.shape[1]
         I_n = np.eye(n)
         I_m = np.eye(m)
-<<<<<<< HEAD
-        H = np.zeros((h, n_times, n, n), dtype=np.complex128)
-
-        for time_i in range(n_times):
-            for k in range(h): # compute transfer function; Eq. 4
-                H[k, time_i, :, :] = I_n + (
-                    C[time_i]
-                    @ spla.lu_solve(
-                        spla.lu_factor(z[k] * I_m - A[time_i]), K[time_i]
-                    )
-                )
-=======
         H = np.zeros((h, t, n, n), dtype=np.complex128)
 
         if self.n_jobs > 1:
@@ -534,7 +518,6 @@
                 [_compute_H(A, C, K, z[k], I_n, I_m) for k in range(h)],
                 dtype=np.complex128
             )
->>>>>>> ac00f816
 
         return H
 
@@ -557,8 +540,6 @@
         W = W.transpose(0, 2, 1) @ W
 
         return V[np.ix_(times, seeds, seeds)] - W
-<<<<<<< HEAD
-=======
 
 def _compute_H(A, C, K, z_k, I_n, I_m):
     """Compute the spectral transfer function H for innovations-form state-space
@@ -576,7 +557,6 @@
         ))
     
     return H
->>>>>>> ac00f816
 
 
 class _CohEst(_CohEstBase):
